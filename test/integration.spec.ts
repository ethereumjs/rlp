--- conflicted
+++ resolved
@@ -12,21 +12,21 @@
   })
 })
 
-<<<<<<< HEAD
 const execAsync = promisify(exec)
 
-describe('CLI command:', function() {
-  it('should be able to run CLI command', async function() {
+describe('CLI command:', function () {
+  it('should be able to run CLI command', async function () {
     const result = await execAsync('./bin/rlp encode "[ 5 ]"')
     const resultFormatted = result.stdout.trim()
-    assert.equal(resultFormatted, '0xc105')
+    assert.strictEqual(resultFormatted, '0xc105')
   })
 
   const officalTests = require('./fixture/rlptest.json').tests
-  it('should return valid values for official tests', async function() {
-    // tslint:disable-next-line
+  it('should return valid values for official tests', async function () {
+    // eslint-disable-next-line no-invalid-this
     this.timeout(10000)
 
+    // eslint-disable-next-line no-restricted-syntax
     for (const testName in officalTests) {
       const { in: incoming, out } = officalTests[testName]
 
@@ -38,15 +38,8 @@
       const json = JSON.stringify(incoming)
       const encodeResult = await execAsync(`./bin/rlp encode '${json}'`)
       const encodeResultTrimmed = encodeResult.stdout.trim()
-      assert.equal(encodeResultTrimmed, out.toLowerCase(), `should pass encoding ${testName}`)
+      assert.strictEqual(encodeResultTrimmed, out.toLowerCase(), `should pass encoding ${testName}`)
     }
-=======
-describe('CLI command:', function () {
-  it('should be able to run CLI command', function () {
-    exec('./bin/rlp encode "[ 5 ]"', (_error, stdout) => {
-      assert.strictEqual(stdout.trim(), 'c105')
-    })
->>>>>>> ced5ef26
   })
 })
 
