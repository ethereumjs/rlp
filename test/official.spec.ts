--- conflicted
+++ resolved
@@ -1,12 +1,7 @@
 import assert from 'assert'
-<<<<<<< HEAD
 import { BN } from 'ethereumjs-util'
 import * as RLP from '../src'
-=======
-import BN from 'bn.js'
-import * as RLP from '../src'
 import official from './fixture/rlptest.json'
->>>>>>> ced5ef26
 
 describe('offical tests', function () {
   for (const [testName, test] of Object.entries(official.tests)) {
