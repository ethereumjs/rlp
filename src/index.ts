import { addHexPrefix, isHexPrefixed, toBuffer } from 'ethereumjs-util'
import { Decoded, Input, List } from './types'

// Types exported outside of this package
export { Decoded, Input, List }

/**
 * RLP Encoding based on https://eth.wiki/en/fundamentals/rlp
 * This function takes in a data, convert it to buffer if not, and a length for recursion
 * @param input - will be converted to buffer
 * @returns returns buffer of encoded data
 */
export function encode(input: Input): Buffer {
  if (Array.isArray(input)) {
    const output: Buffer[] = []
    for (let i = 0; i < input.length; i++) {
      output.push(encode(input[i]))
    }
    const buf = Buffer.concat(output)
    return Buffer.concat([encodeLength(buf.length, 192), buf])
  }

  if (typeof input === 'string' && !isHexPrefixed(input)) {
    input = Buffer.from(input)
  } else if (typeof input === 'bigint') {
    input = addHexPrefix(input.toString(16))
  }

  const inputBuf = toBuffer(input)

  if (inputBuf.length === 1 && inputBuf[0] < 128) {
    return inputBuf
  }
  return Buffer.concat([encodeLength(inputBuf.length, 128), inputBuf])
}

/**
<<<<<<< HEAD
 * Parse integers. Checks if there is no leading zeros.
=======
 * Slices a Buffer, throws if the slice goes out-of-bounds of the Buffer
 * E.g. safeSlice(Buffer.from('aa', 'hex'), 1, 2) will throw.
 * @param input
 * @param start
 * @param end
 */
function safeSlice(input: Buffer, start: number, end: number) {
  if (end > input.length) {
    throw new Error('invalid RLP (safeSlice): end slice of Buffer out-of-bounds')
  }
  return input.slice(start, end)
}

/**
 * Parse integers. Check if there is no leading zeros
>>>>>>> ced5ef26
 * @param v The value to parse
 * @param base The base to parse the integer into
 */
function safeParseInt(v: string, base: number): number {
  if (v[0] === '0' && v[1] === '0') {
    throw new Error('invalid RLP: extra zeros')
  }

  return parseInt(v, base)
}

function encodeLength(len: number, offset: number): Buffer {
  if (len < 56) {
    return Buffer.from([len + offset])
  }
  const hexLength = len.toString(16)
  const lLength = hexLength.length / 2
  const firstByte = (offset + 55 + lLength).toString(16)
  return Buffer.from(firstByte + hexLength, 'hex')
}

/**
 * RLP Decoding based on https://eth.wiki/en/fundamentals/rlp
 * @param input - will be converted to buffer
 * @param stream - Is the input a stream (false by default)
 * @returns - returns decode Array of Buffers containing the original message
 **/
export function decode(input: Buffer, stream?: boolean): Buffer
export function decode(input: Buffer[], stream?: boolean): Buffer[]
export function decode(input: Input, stream?: boolean): Buffer[] | Buffer | Decoded
export function decode(input: Input, stream: boolean = false): Buffer[] | Buffer | Decoded {
  if (!input || (input as any).length === 0) {
    return Buffer.from([])
  }

  if (typeof input === 'bigint') {
    input = addHexPrefix(input.toString(16))
  }

  const inputBuffer = toBuffer(input as any) // TODO find out why input's `List` is an incompatible type here (when removing `as any`)
  const decoded = _decode(inputBuffer)

  if (stream) {
    return decoded
  }
  if (decoded.remainder.length !== 0) {
    throw new Error('invalid remainder')
  }

  return decoded.data
}

/**
 * Get the length of the RLP input
 * @param input
 * @returns The length of the input or an empty Buffer if no input
 */
export function getLength(input: Input): Buffer | number {
  if (!input || (input as any).length === 0) {
    return Buffer.from([])
  }

  if (typeof input === 'bigint') {
    input = addHexPrefix(input.toString(16))
  }

  const inputBuffer = toBuffer(input as any) // TODO find out why input's `List` is an incompatible type here (when removing `as any`)
  const firstByte = inputBuffer[0]

  if (firstByte <= 0x7f) {
    return inputBuffer.length
  } else if (firstByte <= 0xb7) {
    return firstByte - 0x7f
  } else if (firstByte <= 0xbf) {
    return firstByte - 0xb6
  } else if (firstByte <= 0xf7) {
    // a list between  0-55 bytes long
    return firstByte - 0xbf
  } else {
    // a list  over 55 bytes long
    const llength = firstByte - 0xf6
    const length = safeParseInt(safeSlice(inputBuffer, 1, llength).toString('hex'), 16)
    return llength + length
  }
}

/** Decode an input with RLP */
function _decode(input: Buffer): Decoded {
  let length, llength, data, innerRemainder, d
  const decoded = []
  const firstByte = input[0]

  if (firstByte <= 0x7f) {
    // a single byte whose value is in the [0x00, 0x7f] range, that byte is its own RLP encoding.
    return {
      data: input.slice(0, 1),
      remainder: input.slice(1),
    }
  } else if (firstByte <= 0xb7) {
    // string is 0-55 bytes long. A single byte with value 0x80 plus the length of the string followed by the string
    // The range of the first byte is [0x80, 0xb7]
    length = firstByte - 0x7f

    // set 0x80 null to 0
    if (firstByte === 0x80) {
      data = Buffer.from([])
    } else {
      data = safeSlice(input, 1, length)
    }

    if (length === 2 && data[0] < 0x80) {
      throw new Error('invalid rlp encoding: invalid prefix, single byte < 0x80 are not prefixed')
    }

    return {
      data: data,
      remainder: input.slice(length),
    }
  } else if (firstByte <= 0xbf) {
    // string is greater than 55 bytes long. A single byte with the value (0xb7 plus the length of the length),
    // followed by the length, followed by the string
    llength = firstByte - 0xb6
    if (input.length - 1 < llength) {
      throw new Error('invalid RLP: not enough bytes for string length')
    }
    length = safeParseInt(safeSlice(input, 1, llength).toString('hex'), 16)
    if (length <= 55) {
      throw new Error('invalid RLP: expected string length to be greater than 55')
    }
    data = safeSlice(input, llength, length + llength)

    return {
      data: data,
      remainder: input.slice(length + llength),
    }
  } else if (firstByte <= 0xf7) {
    // a list between  0-55 bytes long
    length = firstByte - 0xbf
    innerRemainder = safeSlice(input, 1, length)
    while (innerRemainder.length) {
      d = _decode(innerRemainder)
      decoded.push(d.data as Buffer)
      innerRemainder = d.remainder
    }

    return {
      data: decoded,
      remainder: input.slice(length),
    }
  } else {
    // a list  over 55 bytes long
    llength = firstByte - 0xf6
    length = safeParseInt(safeSlice(input, 1, llength).toString('hex'), 16)
    if (length < 56) {
      throw new Error('invalid RLP: encoded list too short')
    }
    const totalLength = llength + length
    if (totalLength > input.length) {
      throw new Error('invalid rlp: total length is larger than the data')
    }

    innerRemainder = safeSlice(input, llength, totalLength)

    while (innerRemainder.length) {
      d = _decode(innerRemainder)
      decoded.push(d.data as Buffer)
      innerRemainder = d.remainder
    }

    return {
      data: decoded,
      remainder: input.slice(totalLength),
    }
  }
}<|MERGE_RESOLUTION|>--- conflicted
+++ resolved
@@ -35,9 +35,6 @@
 }
 
 /**
-<<<<<<< HEAD
- * Parse integers. Checks if there is no leading zeros.
-=======
  * Slices a Buffer, throws if the slice goes out-of-bounds of the Buffer
  * E.g. safeSlice(Buffer.from('aa', 'hex'), 1, 2) will throw.
  * @param input
@@ -53,7 +50,6 @@
 
 /**
  * Parse integers. Check if there is no leading zeros
->>>>>>> ced5ef26
  * @param v The value to parse
  * @param base The base to parse the integer into
  */
